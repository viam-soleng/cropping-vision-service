--- conflicted
+++ resolved
@@ -6,7 +6,6 @@
 
 The Viam Cropping Vision Service (`visionsvc`) is a specialized module within the Viam vision framework. Its primary function is to crop an image to an initial detection and then utilize other models to return detailed detections, including age and gender classifications.
 
-<<<<<<< HEAD
 ![alt text](media/architecture.png "Cropping Service Architecture")
 
 ## Features
@@ -16,37 +15,14 @@
 - Crops the detected images according to their bounding boxes
 - Feeds the cropped images into the configured classifier for more accurate results
 - Returns the classification labels and score
-=======
-## Features
 
-- Accept a "Cropping" Object Detector.
->>>>>>> a07832de
-- Use the bounding box from the Cropping Object Detector to specific the bounding box to run classification against.
-- Run age classifier.
-- Run gender classifier.
-- Return a single object detection.
-
-<<<<<<< HEAD
-## Configuration
-=======
 ## Configuration and Dependencies
 
-Sample Dependencies
+Dependencies are implicit.
 
-```json
-"depends_on": [
-      "camera",
-      "age-vision",
-      "gender-vision",
-      "person-vision"
-      ]
-```
->>>>>>> a07832de
-
-Sample Attributes:
+Sample Configuration Attributes:
 ```json
 {
-<<<<<<< HEAD
   "camera": "camera",
   "detector_service": "detector",
   "detector_confidence": 0.5,
@@ -59,17 +35,9 @@
   "log_image": false,             //Optional
   "image_path": "<- YOUR PATH ->" //Optional
 }
-=======
-      "crop_detector_confidence": 0.7,
-      "crop_detector_label": "0",
-      "age_classifier_name": "age-vision",
-      "gender_classifier_name": "gender-vision",
-      "source_camera": "camera",
-      "crop_detector_name": "person-vision"
-}
 ```
 
-Sample Configuration:
+Sample Component Configuration:
 ```json
 {
       "model": "sol-eng:vision:cropping-service",
@@ -91,5 +59,4 @@
       "type": "vision",
       "namespace": "rdk"
     }
->>>>>>> a07832de
 ```